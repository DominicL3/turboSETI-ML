--- conflicted
+++ resolved
@@ -59,14 +59,8 @@
     csv_data[:, 2] = signal_probs
     csv_data[:, 3] = drift_rates
 
-<<<<<<< HEAD
-    if os.path.isfile(csv_name):
-        loaded_data = np.loadtxt(csv_name, skiprows=1)
-        data = np.concatenate([loaded_data, csv_data], axis=0)
-=======
     # convert data to pandas table
     csv_data = pd.DataFrame(csv_data, columns=col_names)
->>>>>>> 7d582726
 
     # append predictions to file if it already exists
     if os.path.isfile(csv_name):
